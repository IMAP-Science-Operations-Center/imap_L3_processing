import unittest
from datetime import datetime, timedelta
from pathlib import Path
from unittest.mock import patch, Mock, MagicMock, call, mock_open
from zipfile import ZIP_DEFLATED

from astropy.time import Time, TimeDelta
from spacepy.pycdf import CDF

from imap_l3_processing.glows.l3bc.glows_initializer_ancillary_dependencies import GlowsInitializerAncillaryDependencies
from imap_l3_processing.glows.l3bc.models import CRToProcess
from imap_l3_processing.glows.l3bc.utils import read_glows_l3a_data, find_unprocessed_carrington_rotations, \
    archive_dependencies
from tests.test_helpers import get_test_data_path


class TestUtils(unittest.TestCase):
    def test_read_glows_l3a_data(self):
        cdf = CDF(str(get_test_data_path("glows/imap_glows_l3a_hist_20100101_v001.cdf")))

        actual_glows_lightcurve = read_glows_l3a_data(cdf)

        self.assertAlmostEqual(7.48702879e+01, actual_glows_lightcurve.latitude[0][0])
        self.assertAlmostEqual(154.67118388, actual_glows_lightcurve.longitude[0][0])
        self.assertEqual(datetime(2013, 9, 8, 18, 55, 14), actual_glows_lightcurve.epoch[0])
        self.assertEqual(timedelta(seconds=36180), actual_glows_lightcurve.epoch_delta[0])
        self.assertEqual(802.8, actual_glows_lightcurve.exposure_times[0][0])
        self.assertEqual(0.0007200144163580106, actual_glows_lightcurve.extra_heliospheric_background[0][0])
        self.assertEqual(-27.84000015258789, actual_glows_lightcurve.filter_temperature_average[0])
        self.assertEqual(0.0, actual_glows_lightcurve.filter_temperature_std_dev[0])
        self.assertEqual(1527.0999755859375, actual_glows_lightcurve.hv_voltage_average[0])
        self.assertEqual(87.94999694824219, actual_glows_lightcurve.hv_voltage_std_dev[0])
        self.assertEqual(620.9317389138017, actual_glows_lightcurve.photon_flux[0][0])
        self.assertEqual(0.8794643666117251, actual_glows_lightcurve.photon_flux_uncertainty[0][0])
        self.assertEqual(91.5780029296875, actual_glows_lightcurve.position_angle_offset_average[0])
        self.assertEqual(0.009991000406444073, actual_glows_lightcurve.position_angle_offset_std_dev[0])
        self.assertEqual(0.29899999499320984, actual_glows_lightcurve.pulse_length_average[0])
        self.assertEqual(0.017260000109672546, actual_glows_lightcurve.pulse_length_std_dev[0])
        self.assertEqual(498484, actual_glows_lightcurve.raw_histogram[0][0])
        self.assertEqual(146231104.0, actual_glows_lightcurve.spacecraft_location_average[0][0])
        self.assertEqual(142100.0, actual_glows_lightcurve.spacecraft_location_std_dev[0][0])
        self.assertEqual(6.669000148773193, actual_glows_lightcurve.spacecraft_velocity_average[0][0])
        self.assertEqual(0.11879999935626984, actual_glows_lightcurve.spacecraft_velocity_std_dev[0][0])
        self.assertEqual(2.0, actual_glows_lightcurve.spin_angle[0])
        self.assertEqual(2.0, actual_glows_lightcurve.spin_angle_delta[0])
        self.assertEqual(162.0919952392578, actual_glows_lightcurve.spin_axis_orientation_average[0][0])
        self.assertEqual(0.2345000058412552, actual_glows_lightcurve.spin_axis_orientation_std_dev[0][0])
        self.assertEqual(15.0, actual_glows_lightcurve.spin_period_average[0])
        self.assertEqual(15.236681938171387, actual_glows_lightcurve.spin_period_ground_average[0])
        self.assertEqual(0.0014979999978095293, actual_glows_lightcurve.spin_period_ground_std_dev[0])
        self.assertEqual(0.0, actual_glows_lightcurve.spin_period_std_dev[0])
        self.assertEqual(0.0, actual_glows_lightcurve.time_dependent_background[0][0])

    @patch("imap_l3_processing.glows.l3bc.utils.validate_dependencies")
    def test_find_unprocessed_carrington_rotations(self, mock_validate_dependencies: Mock):
        l3a_files_january = [
            create_imap_data_access_json(
                file_path=f'imap/glows/l3a/2010/01/imap_glows_l3a_hist_201001{str(i).zfill(2)}_v001.pkts',
                data_level='l3a', start_date=f'201001{str(i).zfill(2)}') for i in range(1, 32)
        ]
        l3a_files_february = [
            create_imap_data_access_json(
                file_path=f'imap/glows/l3a/2010/01/imap_glows_l3a_hist_201002{str(i).zfill(2)}_v001.pkts',
                data_level='l3a', start_date=f'201002{str(i).zfill(2)}') for i in range(1, 29)
        ]
        l3a_files_march = [
            create_imap_data_access_json(
                file_path=f'imap/glows/l3a/2010/01/imap_glows_l3a_hist_201003{str(i).zfill(2)}_v001.pkts',
                data_level='l3a', start_date=f'201003{str(i).zfill(2)}') for i in range(1, 32)
        ]

        l3a_files_april = [
            create_imap_data_access_json(
                file_path=f'imap/glows/l3a/2010/01/imap_glows_l3a_hist_201004{str(i).zfill(2)}_v001.pkts',
                data_level='l3a', start_date=f'201004{str(i).zfill(2)}') for i in range(1, 31)
        ]

        l3a_files = l3a_files_february + l3a_files_march + l3a_files_january + l3a_files_april

        l3b_files = [
            create_imap_data_access_json(
                file_path=f'imap/glows/l3bc/2010/01/imap_glows_l3b_hist_20100130_v001.pkts',
                data_level='l3b', start_date=f'20100130')
        ]

        mock_validate_dependencies.side_effect = [True, False, True]

        expected_l3a_january_paths = [create_l3a_path_by_date(f'201001{str(i).zfill(2)}') for i in range(3, 31)]

        expected_l3a_april_paths = [create_l3a_path_by_date(f'201003{str(i).zfill(2)}') for i in range(26, 32)] + [
            create_l3a_path_by_date(f'201004{str(i).zfill(2)}') for i in range(1, 23)]

        initializer_dependencies = GlowsInitializerAncillaryDependencies(uv_anisotropy_path="uv_anisotropy",
                                                                         waw_helioion_mp_path="waw_helioion",
                                                                         bad_days_list="bad_days_list",
                                                                         pipeline_settings="pipeline_settings",
                                                                         lyman_alpha_path=Path("lyman_alpha"),
                                                                         omni2_data_path=Path("omni"),
                                                                         initializer_time_buffer=TimeDelta(52,
                                                                                                           format="jd"),
                                                                         f107_index_file_path=Path("f107"))

        actual_crs_to_process: [CRToProcess] = find_unprocessed_carrington_rotations(l3a_files, l3b_files,
                                                                                     initializer_dependencies)

        self.assertEqual(2, len(actual_crs_to_process))
        self.assertEqual(expected_l3a_january_paths, actual_crs_to_process[0].l3a_paths)
<<<<<<< HEAD
        self.assertEqual(Time('2010-01-03 11:33:04.320').value, actual_crs_to_process[0].cr_start_date.value)
        self.assertEqual(Time('2010-01-30 18:09:30.240').value, actual_crs_to_process[0].cr_end_date.value)
        self.assertEqual(2092, actual_crs_to_process[0].cr_rotation_number)

        self.assertEqual(expected_l3a_april_paths, actual_crs_to_process[1].l3a_paths)
        self.assertEqual(Time('2010-03-26 07:22:22.080').value, actual_crs_to_process[1].cr_start_date.value)
        self.assertEqual(Time('2010-04-22 13:58:48.000').value, actual_crs_to_process[1].cr_end_date.value)
=======
        self.assertEqual('20100103', actual_crs_to_process[0].cr_start_date)
        self.assertEqual(2092, actual_crs_to_process[0].cr_rotation_number)

        self.assertEqual(expected_l3a_april_paths, actual_crs_to_process[1].l3a_paths)
        self.assertEqual('20100326', actual_crs_to_process[1].cr_start_date)
>>>>>>> 5fa59718
        self.assertEqual(2095, actual_crs_to_process[1].cr_rotation_number)

        self.assertEqual(Time('2010-01-30 18:09:30.240').value,
                         mock_validate_dependencies.call_args_list[0][0][0].value)
        self.assertEqual(initializer_dependencies.initializer_time_buffer.value,
                         mock_validate_dependencies.call_args_list[0][0][1].value)
        self.assertEqual(initializer_dependencies.omni2_data_path,
                         mock_validate_dependencies.call_args_list[0][0][2])
        self.assertEqual(initializer_dependencies.f107_index_file_path,
                         mock_validate_dependencies.call_args_list[0][0][3])
        self.assertEqual(initializer_dependencies.lyman_alpha_path,
                         mock_validate_dependencies.call_args_list[0][0][4])

        self.assertEqual(Time('2010-03-26 07:22:22.080').value,
                         mock_validate_dependencies.call_args_list[1][0][0].value)
        self.assertEqual(initializer_dependencies.initializer_time_buffer.value,
                         mock_validate_dependencies.call_args_list[1][0][1].value)
        self.assertEqual(initializer_dependencies.omni2_data_path,
                         mock_validate_dependencies.call_args_list[1][0][2])
        self.assertEqual(initializer_dependencies.f107_index_file_path,
                         mock_validate_dependencies.call_args_list[1][0][3])
        self.assertEqual(initializer_dependencies.lyman_alpha_path,
                         mock_validate_dependencies.call_args_list[1][0][4])

        self.assertEqual(Time('2010-04-22 13:58:48.000').value,
                         mock_validate_dependencies.call_args_list[2][0][0].value)
        self.assertEqual(initializer_dependencies.initializer_time_buffer.value,
                         mock_validate_dependencies.call_args_list[2][0][1].value)
        self.assertEqual(initializer_dependencies.omni2_data_path,
                         mock_validate_dependencies.call_args_list[2][0][2])
        self.assertEqual(initializer_dependencies.f107_index_file_path,
                         mock_validate_dependencies.call_args_list[2][0][3])
        self.assertEqual(initializer_dependencies.lyman_alpha_path,
                         mock_validate_dependencies.call_args_list[2][0][4])

    @patch("imap_l3_processing.glows.l3bc.utils.dump")
    @patch("imap_l3_processing.glows.l3bc.utils.ZipFile")
    @patch('builtins.open', new_callable=mock_open, create=True)
    def test_archive_dependencies(self, mocked_open, mock_zip, mock_dump):
        expected_filename = "imap_glows_l3b-archive_20250227_v001.zip"
        expected_json_filename = "cr_to_process.json"

        dependencies = GlowsInitializerAncillaryDependencies(uv_anisotropy_path="uv_anisotropy",
                                                             waw_helioion_mp_path="waw_helioion",
                                                             bad_days_list="bad_days",
                                                             pipeline_settings="pipeline_settings",
                                                             lyman_alpha_path=Path("lyman_alpha"),
                                                             omni2_data_path=Path("omni"),
                                                             f107_index_file_path=Path("f107"),
                                                             initializer_time_buffer=TimeDelta(42, format="jd"),
                                                             )

        cr_to_process: CRToProcess = CRToProcess(cr_rotation_number=2095, l3a_paths=["file1", "file2"],
<<<<<<< HEAD
                                                 cr_start_date=Time("2025-03-14 12:34:56.789"),
                                                 cr_end_date=Time("2025-03-24 12:34:56.789"))

        expected_json_to_serialize = {"cr_rotation_number": 2095,
                                      "l3a_paths": ["file1", "file2"],
                                      "cr_start_date": "2025-03-14 12:34:56.789",
                                      "cr_end_date": "2025-03-24 12:34:56.789",
=======
                                                 cr_start_date="20250227")

        expected_json_to_serialize = {"cr_rotation_number": 2095,
                                      "l3a_paths": ["file1", "file2"],
>>>>>>> 5fa59718
                                      "bad_days_list": dependencies.bad_days_list,
                                      "pipeline_settings": dependencies.pipeline_settings,
                                      "waw_helioion_mp": dependencies.waw_helioion_mp_path,
                                      "uv_anisotropy": dependencies.uv_anisotropy_path
                                      }

        mock_zip_file = MagicMock()
        mock_zip.return_value.__enter__.return_value = mock_zip_file

        mock_json_file = MagicMock()
        mocked_open.return_value.__enter__.return_value = mock_json_file

        version_number = "v001"
        actual_zip_file_name = archive_dependencies(cr_to_process, version_number, dependencies)

        self.assertEqual(Path(expected_filename), actual_zip_file_name)

        mock_zip.assert_called_with(expected_filename, "w", ZIP_DEFLATED)
        mocked_open.assert_called_once_with(expected_json_filename, "w")

        mock_dump.assert_called_once_with(expected_json_to_serialize, mock_json_file)

        mock_zip_file.write.assert_has_calls([
            call(dependencies.lyman_alpha_path),
            call(dependencies.omni2_data_path),
            call(dependencies.f107_index_file_path),
            call(expected_json_filename)
        ])


def create_imap_data_access_json(file_path: str, data_level: str, start_date: str,
                                 descriptor: str = "hist", version: str = "v001") -> dict:
    return {'file_path': file_path, 'instrument': 'glows', 'data_level': data_level, 'descriptor': descriptor,
            'start_date': start_date, 'repointing': None, 'version': version, 'extension': 'pkts',
            'ingestion_date': '2024-10-11 15:28:32'}


def create_l3a_path_by_date(file_date: str) -> str:
    return f'imap/glows/l3a/2010/01/imap_glows_l3a_hist_{file_date}_v001.pkts'<|MERGE_RESOLUTION|>--- conflicted
+++ resolved
@@ -105,7 +105,6 @@
 
         self.assertEqual(2, len(actual_crs_to_process))
         self.assertEqual(expected_l3a_january_paths, actual_crs_to_process[0].l3a_paths)
-<<<<<<< HEAD
         self.assertEqual(Time('2010-01-03 11:33:04.320').value, actual_crs_to_process[0].cr_start_date.value)
         self.assertEqual(Time('2010-01-30 18:09:30.240').value, actual_crs_to_process[0].cr_end_date.value)
         self.assertEqual(2092, actual_crs_to_process[0].cr_rotation_number)
@@ -113,13 +112,6 @@
         self.assertEqual(expected_l3a_april_paths, actual_crs_to_process[1].l3a_paths)
         self.assertEqual(Time('2010-03-26 07:22:22.080').value, actual_crs_to_process[1].cr_start_date.value)
         self.assertEqual(Time('2010-04-22 13:58:48.000').value, actual_crs_to_process[1].cr_end_date.value)
-=======
-        self.assertEqual('20100103', actual_crs_to_process[0].cr_start_date)
-        self.assertEqual(2092, actual_crs_to_process[0].cr_rotation_number)
-
-        self.assertEqual(expected_l3a_april_paths, actual_crs_to_process[1].l3a_paths)
-        self.assertEqual('20100326', actual_crs_to_process[1].cr_start_date)
->>>>>>> 5fa59718
         self.assertEqual(2095, actual_crs_to_process[1].cr_rotation_number)
 
         self.assertEqual(Time('2010-01-30 18:09:30.240').value,
@@ -159,7 +151,7 @@
     @patch("imap_l3_processing.glows.l3bc.utils.ZipFile")
     @patch('builtins.open', new_callable=mock_open, create=True)
     def test_archive_dependencies(self, mocked_open, mock_zip, mock_dump):
-        expected_filename = "imap_glows_l3b-archive_20250227_v001.zip"
+        expected_filename = "imap_glows_l3b-archive_20250314_v001.zip"
         expected_json_filename = "cr_to_process.json"
 
         dependencies = GlowsInitializerAncillaryDependencies(uv_anisotropy_path="uv_anisotropy",
@@ -173,7 +165,6 @@
                                                              )
 
         cr_to_process: CRToProcess = CRToProcess(cr_rotation_number=2095, l3a_paths=["file1", "file2"],
-<<<<<<< HEAD
                                                  cr_start_date=Time("2025-03-14 12:34:56.789"),
                                                  cr_end_date=Time("2025-03-24 12:34:56.789"))
 
@@ -181,12 +172,6 @@
                                       "l3a_paths": ["file1", "file2"],
                                       "cr_start_date": "2025-03-14 12:34:56.789",
                                       "cr_end_date": "2025-03-24 12:34:56.789",
-=======
-                                                 cr_start_date="20250227")
-
-        expected_json_to_serialize = {"cr_rotation_number": 2095,
-                                      "l3a_paths": ["file1", "file2"],
->>>>>>> 5fa59718
                                       "bad_days_list": dependencies.bad_days_list,
                                       "pipeline_settings": dependencies.pipeline_settings,
                                       "waw_helioion_mp": dependencies.waw_helioion_mp_path,
