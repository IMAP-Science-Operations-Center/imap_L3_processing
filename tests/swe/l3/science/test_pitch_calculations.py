import unittest
from unittest.mock import Mock, patch, ANY, call, sentinel

import numpy as np

from imap_l3_processing.swe.l3.science.pitch_calculations import piece_wise_model, find_breakpoints, \
    average_over_look_directions, calculate_velocity_in_dsp_frame_km_s, calculate_look_directions, rebin_by_pitch_angle, \
    correct_and_rebin, calculate_energy_in_ev_from_velocity_in_km_per_second, integrate_distribution_to_get_1d_spectrum, \
<<<<<<< HEAD
    integrate_distribution_to_get_inbound_and_outbound_1d_spectrum, try_curve_fit_until_valid, \
    rebin_by_pitch_angle_and_gyrophase
=======
    integrate_distribution_to_get_inbound_and_outbound_1d_spectrum, try_curve_fit_until_valid, rebin_flux_by_pitch_angle
>>>>>>> f30fa9e2
from tests.test_helpers import build_swe_configuration, NumpyArrayMatcher


class TestPitchCalculations(unittest.TestCase):
    def test_average_flux(self):
        flux_data = np.array([
            [
                [1, 2, 3, 4],
                [5, 6, 7, 8],
                [9, 10, 11, 12],
            ],
            [
                [13, 14, 15, 16],
                [17, 18, 19, 20],
                [21, 22, 23, 24],
            ],
        ])
        geometric_weights = [0.5, 0.25, 0.25, 0]
        result = average_over_look_directions(flux_data, geometric_weights, 1e-32)

        expected_result = [
            ((1 * 0.5 + 2 * 0.25 + 3 * 0.25) + (5 * 0.5 + 6 * 0.25 + 7 * 0.25) + (9 * 0.5 + 10 * 0.25 + 11 * 0.25)) / 3,
            ((13 * 0.5 + 14 * 0.25 + 15 * 0.25) + (17 * 0.5 + 18 * 0.25 + 19 * 0.25) + (
                    21 * 0.5 + 22 * 0.25 + 23 * 0.25)) / 3,

        ]
        np.testing.assert_almost_equal(result, expected_result)

    def test_average_over_look_directions_with_zeroes(self):
        flux_data = np.array([
            [
                [1, 2, 3, 4],
            ],
            [
                [0, 0, 0, 1e-36],
            ],
        ])
        geometric_weights = [0.25, 0.25, 0.25, 0.25]
        result = average_over_look_directions(flux_data, geometric_weights, 1e-34)

        expected_result = [
            (1 * 0.25 + 2 * 0.25 + 3 * 0.25 + 4 * 0.25), 1e-34
        ]
        np.testing.assert_allclose(result, expected_result)

    def test_look_direction(self):
        inst_az = np.array([[0, 90], [180, 270]])
        inst_el = np.array([-90, 0, 90])
        shape = (2, 2, 3, 3)
        expected_look_direction = np.array([
            [
                [
                    [0, 0, -1],
                    [0, 1, 0],
                    [0, 0, 1]
                ],
                [
                    [0, 0, -1],
                    [-1, 0, 0],
                    [0, 0, 1]
                ]
            ],
            [
                [
                    [0, 0, -1],
                    [0, -1, 0],
                    [0, 0, 1]
                ],
                [
                    [0, 0, -1],
                    [1, 0, 0],
                    [0, 0, 1]
                ]
            ]
        ])

        actual_look_direction = calculate_look_directions(inst_el, inst_az)
        np.testing.assert_array_almost_equal(actual_look_direction, expected_look_direction)

    def test_compute_velocity(self):
        energy = np.array([1, 2])
        inst_el = np.array([0, 90])
        inst_az = np.array([[0], [90]])

        scalar_speeds = np.sqrt(energy * 1.602176634e-19 * 2 /
                                9.109_383_7139e-31) / 1000
        expected_velocity = np.array([
            [
                [
                    [0, -scalar_speeds[0], 0],
                    [0, 0, -scalar_speeds[0]],
                ],
            ],
            [
                [
                    [scalar_speeds[1], 0, 0],
                    [0, 0, -scalar_speeds[1]],
                ],
            ],
        ]
        )

        velocity = calculate_velocity_in_dsp_frame_km_s(energy, inst_el, inst_az)
        np.testing.assert_array_almost_equal(velocity, expected_velocity)

    def test_compute_velocity_and_confirm_energy_calculation(self):
        energy = np.linspace(5, 2000, 24)
        inst_el = np.linspace(-90, 90, 7)
        rng = np.random.default_rng(20250219)
        inst_az = rng.random((24, 30)) * 360
        velocity = calculate_velocity_in_dsp_frame_km_s(energy, inst_el, inst_az)
        scalar_velocity = np.linalg.norm(velocity, axis=-1)
        calculated_energy = 0.5 * 9.109_383_7139e-31 * np.square(scalar_velocity * 1000) / 1.602176634e-19

        np.testing.assert_almost_equal(calculated_energy[0], energy[0])
        np.testing.assert_almost_equal(calculated_energy[1], energy[1])
        self.assertEqual((24, 30, 7, 3), velocity.shape)

    def test_find_breakpoints_with_noisy_data(self):
        config = build_swe_configuration()
        xs = np.array([2.6600000e+00, 3.7050000e+00, 5.1300000e+00, 7.1725000e+00,
                       9.9750000e+00, 1.3870000e+01, 1.9285000e+01, 2.6790000e+01,
                       3.7287500e+01, 5.1870000e+01, 7.2152500e+01, 1.0036750e+02,
                       1.3960250e+02, 1.9418000e+02, 2.7013250e+02, 3.7572500e+02,
                       5.2264250e+02, 7.2698750e+02, 1.0112275e+03, 1.4066650e+03])
        avg_flux = np.array([3.57482993e+01, 3.06214254e+01, 2.21006219e+01, 1.68925625e+01,
                             1.40040578e+01, 1.10364953e+01, 8.05239700e+00, 5.48587782e+00,
                             3.32793768e+00, 1.72978233e+00, 9.43240260e-01, 5.82430995e-01,
                             3.69484446e-01, 2.19359553e-01, 1.19059738e-01, 5.64115725e-02,
                             2.30604686e-02, 9.14406238e-03, 4.24754874e-03, 1.61814681e-03])
        spacecraft_potential, core_halo_breakpoint = find_breakpoints(
            xs, avg_flux, [10, 10, 10], [80, 80, 80], config)
        self.assertAlmostEqual(11.1, spacecraft_potential, 1)
        self.assertAlmostEqual(81.1, core_halo_breakpoint, 1)

    def test_find_breakpoints_with_synthetic_data(self):
        config = build_swe_configuration(core_energy_for_slope_guess=15)
        cases = [
            (7, 60),
            (15, 100),
            (11, 78),
        ]
        for case in cases:
            with self.subTest(case):
                expected_potential, expected_core_halo = case
                xs = np.array([2.6600000e+00, 3.7050000e+00, 5.1300000e+00, 7.1725000e+00,
                               9.9750000e+00, 1.3870000e+01, 1.9285000e+01, 2.6790000e+01,
                               3.7287500e+01, 5.1870000e+01, 7.2152500e+01, 1.0036750e+02,
                               1.3960250e+02, 1.9418000e+02, 2.7013250e+02, 3.7572500e+02,
                               5.2264250e+02, 7.2698750e+02, 1.0112275e+03, 1.4066650e+03])
                avg_flux = np.exp(piece_wise_model(xs, 1e4, 0.05, expected_potential, 0.02, expected_core_halo, 0.01))
                noise_floor = 1
                avg_flux += noise_floor
                spacecraft_potential, core_halo_breakpoint = find_breakpoints(
                    xs, avg_flux, [10, 10, 10], [80, 80, 80],
                    config)
                self.assertAlmostEqual(expected_potential, spacecraft_potential, 2)
                self.assertAlmostEqual(expected_core_halo, core_halo_breakpoint, 0)

    def test_find_breakpoints_using_initial_guess(self):
        config = build_swe_configuration()

        cases = [
            (4, 40, [4, 4, 4], [50, 50, 50]),
            (10, 80, [12, 12, 12], [100, 100, 100]),
            (12, 60, [10, 10, 10], [80, 80, 80]),
        ]
        for case in cases:
            with self.subTest(case):
                expected_potential, expected_core_halo, guess_potential, guess_halo = case
                xs = np.array([2.6600000e+00, 3.7050000e+00, 5.1300000e+00, 7.1725000e+00,
                               9.9750000e+00, 1.3870000e+01, 1.9285000e+01, 2.6790000e+01,
                               3.7287500e+01, 5.1870000e+01, 7.2152500e+01, 1.0036750e+02,
                               1.3960250e+02, 1.9418000e+02, 2.7013250e+02, 3.7572500e+02,
                               5.2264250e+02, 7.2698750e+02, 1.0112275e+03, 1.4066650e+03])
                avg_flux = np.exp(piece_wise_model(xs, 1e4, 0.05, expected_potential, 0.02, expected_core_halo, 0.01))
                noise_floor = 0.1
                avg_flux += noise_floor

                spacecraft_potential, core_halo_breakpoint = find_breakpoints(
                    xs, avg_flux, guess_potential, guess_halo, config)
                self.assertAlmostEqual(expected_potential, spacecraft_potential, 2)
                self.assertAlmostEqual(expected_core_halo, core_halo_breakpoint, 0)

    @patch('imap_l3_processing.swe.l3.science.pitch_calculations.try_curve_fit_until_valid')
    def test_find_breakpoints_determines_b_deltas_correctly(self, mock_try_curve_fit_until_valid):
        config = build_swe_configuration(refit_core_halo_breakpoint_index=4, slope_ratio_cutoff_for_potential_calc=0)

        cases = [
            ("slope local max is on left side of data", [0.1, 0.2, 0.15, 0.1, 0.08, 0.06, 0.04, 0.03], -1.5, -10),
            ("slope local max in on right side of data", [0.1, 0.18, 0.15, 0.1, 0.09, 0.08, 0.12, 0.1], -1, 10),
            ("leftmost slope ratio local min > rightmost slope local max", [0.5, 0.6, 0.7, 0.8, 0.9, 0.75, 0.4, 0.35],
             -1.5, -10),
            ("no local min ratio or local max", [.8, .7, .6, .5, .4, .3, .2, .1], -1.5, -10),
            ("no local min ratio or local max", [.1, .2, .3, .4, .5, .6, .7, .8], -1.5, -10)
        ]
        for name, slopes, expected_b2_delta, expected_b4_delta in cases:
            with self.subTest(name):
                xs = np.array([1, 10, 20, 30, 40, 50, 60, 70, 80])
                energy_deltas = np.diff(xs)
                initial = 10000

                diff_log_flux = -np.array(slopes) * energy_deltas
                log_flux = np.cumsum(np.append(np.log(initial), diff_log_flux))
                avg_flux = np.exp(log_flux)

                result = find_breakpoints(
                    xs, avg_flux, [10, 10, 10], [80, 80, 80], config)
                mock_try_curve_fit_until_valid.assert_called_with(ANY, ANY, ANY, 10, 80, expected_b2_delta,
                                                                  expected_b4_delta)

                self.assertEqual(mock_try_curve_fit_until_valid.return_value, result)

    @patch('imap_l3_processing.swe.l3.science.pitch_calculations.curve_fit')
    def test_find_breakpoints_uses_config_for_slope_guesses(self, mock_curve_fit):
        mock_curve_fit.return_value = [1, 3, 10, 2, 80, 1], Mock()

        cases = [
            (20, 100, 0.2, 0.3, 0.2),
            (100, 400, 0.2, 0.2, 0.15),
        ]
        for case in cases:
            with self.subTest(case):
                core_energy, halo_energy, b1, b3, b5 = case
                config = build_swe_configuration(
                    core_energy_for_slope_guess=core_energy,
                    halo_energy_for_slope_guess=halo_energy,
                )

                xs = np.array([1, 10, 50, 200, 800, 2400, 7200])
                slopes = np.array([0.2, 0.3, 0.2, 0.15, 0.1, 0.08])
                energy_deltas = np.diff(xs)
                initial = 10000

                diff_log_flux = -slopes * energy_deltas
                log_flux = np.cumsum(np.append(np.log(initial), diff_log_flux))

                avg_flux = np.exp(log_flux)

                spacecraft_potential, core_halo_breakpoint = find_breakpoints(
                    xs, avg_flux, [10, 10, 10], [80, 80, 80],
                    config)
                expected_guesses = [ANY, b1, 10, b3, 80, b5]
                rounded_actuals = [round(x, 6) for x in mock_curve_fit.call_args.args[3]]
                self.assertEqual(expected_guesses, rounded_actuals)

    @patch('imap_l3_processing.swe.l3.science.pitch_calculations.curve_fit')
    def test_find_breakpoints_uses_config_for_slope_ratio(self, mock_curve_fit):
        mock_curve_fit.return_value = [1, 2, 3, 4, 5, 6], Mock()
        cases = [
            (0.55, 4),
            (0.45, 5),
            (0.35, 6),
        ]
        for case in cases:
            with self.subTest(case):
                cutoff, data_length = case
                config = build_swe_configuration(
                    slope_ratio_cutoff_for_potential_calc=cutoff
                )

                xs = np.arange(10)
                slope_ratios = np.array([1.0, 0.9, 0.8, 0.7, 0.6, 0.5, 0.4, 0.3])
                slopes = np.cumprod(np.append(0.1, slope_ratios))
                energy_deltas = np.diff(xs)
                initial = 10000
                diff_log_flux = -slopes * energy_deltas
                log_flux = np.cumsum(np.append(np.log(initial), diff_log_flux))
                avg_flux = np.exp(log_flux)

                spacecraft_potential, core_halo_breakpoint = find_breakpoints(
                    xs, avg_flux, [10, 10, 10], [80, 80, 80], config)

                np.testing.assert_almost_equal(mock_curve_fit.call_args.args[1], xs[:data_length])
                np.testing.assert_almost_equal(mock_curve_fit.call_args.args[2], log_flux[:data_length])

    @patch('imap_l3_processing.swe.l3.science.pitch_calculations.curve_fit')
    def test_try_curve_fit_until_valid(self, mock_curve_fit):
        covariance = Mock()
        cases = [
            ("happy case", [1, 3, 10, 2, 80, 1], 1, 15),
            ("b[1] <= 0", [1, -1, 10, 2, 80, 3], 2, 15),
            ("b[3] <= 0", [1, 3, 10, -1, 80, 3], 2, 15),
            ("b[5] <= 0", [1, 3, 10, 2, 80, -1], 2, 15),
            ("b[2] >= b[4]", [1, 15, 18, 30, 16, 100], 2, 15),
            ("b[4] <= 15", [1, 3, 10, 2, 12, 1], 2, 15),
            ("b[2] <= energies[0]", [1, 3, 0.8, 2, 80, 1], 2, 15),
            ("b[2] >= 20", [1, 3, 25, 2, 80, 1], 2, 15),
            ("b[2] >= 2x spacecraft potential", [1, 3, 15, 2, 80, 1], 2, 6)
        ]

        for name, curve_fit_first_result, call_count, latest_spacecraft_potential in cases:
            with self.subTest(name):
                mock_curve_fit.reset_mock()
                mock_curve_fit.side_effect = [
                    (curve_fit_first_result, covariance),
                    ([1, 3, 10, 2, 80, 1], covariance)
                ]
                energies = [1, 10, 20, 50, 100, 250]
                log_flux = [.1, 1, 10, 100, 1000, 10000]
                initial_guesses = (0, 1, 2, 3, 4, 5)
                latest_core_halo_breakpoint = 10
                delta_b2 = -1
                delta_b4 = 10

                returned_fit = try_curve_fit_until_valid(energies, log_flux, initial_guesses,
                                                         latest_spacecraft_potential, latest_core_halo_breakpoint,
                                                         delta_b2,
                                                         delta_b4)
                self.assertEqual(call_count, mock_curve_fit.call_count)
                self.assertEqual(call(piece_wise_model, energies, log_flux, initial_guesses),
                                 mock_curve_fit.call_args_list[0])
                if call_count > 1:
                    modified_guesses = (0, 1, 2 + delta_b2, 3, 4 + delta_b4, 5)
                    self.assertEqual(call(piece_wise_model, energies, log_flux, modified_guesses),
                                     mock_curve_fit.call_args_list[1])
                self.assertEqual((10, 80), returned_fit)

    @patch('imap_l3_processing.swe.l3.science.pitch_calculations.curve_fit')
    def test_try_curve_fit_until_valid_tries_up_to_3_times(self, mock_curve_fit):
        covariance = Mock()
        good_fit = ([1, 3, 10, 2, 80, 1], covariance)
        bad_fit = ([1, 3, -20, 2, 80, 1], covariance)
        cases = [
            ("passes without changing b values", 1, [good_fit], 2, 4, (10, 80)),
            ("passes after 1 loop", 2, [bad_fit, good_fit], 1, 14, (10, 80)),
            ("passes after 2 loop", 3, [bad_fit, bad_fit, good_fit], 0, 24, (10, 80)),
            ("passes after 3 loop", 4, [bad_fit, bad_fit, bad_fit, good_fit], -1, 34, (10, 80)),
            ("does not pass after 3 loops", 4, [bad_fit, bad_fit, bad_fit, bad_fit], -1, 34, (15, 75)),
        ]
        for name, call_count, curve_fit_return_values, \
                expected_last_b2_guess, expected_last_b4_guess, \
                expected_result in cases:
            with self.subTest(name):
                mock_curve_fit.reset_mock()
                mock_curve_fit.side_effect = curve_fit_return_values
                energies = [1, 10, 20, 50, 100, 250]
                log_flux = [.1, 1, 10, 100, 1000, 10000]
                initial_guesses = (0, 1, 2, 3, 4, 5)
                delta_b2 = -1
                delta_b4 = 10

                result = try_curve_fit_until_valid(energies, log_flux, initial_guesses,
                                                   15, 75, delta_b2,
                                                   delta_b4)
                self.assertEqual(call_count, mock_curve_fit.call_count)
                last_guesses = mock_curve_fit.call_args.args[3]
                self.assertEqual(last_guesses[2], expected_last_b2_guess)
                self.assertEqual(last_guesses[4], expected_last_b4_guess)
                self.assertEqual(expected_result, result)

    def test_rebin_by_pitch_angle(self):
        flux = np.array([1000, 10, 32, 256])
        pitch_angle = np.array([25, 60, 120, 170])
        energy = np.array([10 * 0.8, 10 / 0.8, 10 * 0.9 * 0.9, 10 / 0.9])

        config = build_swe_configuration(
            pitch_angle_bins=[45, 135],
            pitch_angle_delta=[45, 45],
            energy_bins=[10]
        )

        result = rebin_by_pitch_angle(flux, pitch_angle, energy, config)

        expected_result = np.array(
            [
                [100, 128]
            ]
        )
        np.testing.assert_almost_equal(result, expected_result)

    def test_rebin_by_pitch_angle_and_gyrophase(self):
        psd = np.array([1000, 10,
                        32, 256,
                        3, 9, 81,
                        5, 25, 125])

        pitch_angle = np.array([25, 60, 25, 60, 120, 170, 165, 120, 170, 165])
        gyrophase = np.array([10, 120, 210, 350, 10, 120, 95, 210, 350, 260])

        central_energy_value = 10  # bin range is really 60 - 140
        energy = np.array([central_energy_value * 0.8, central_energy_value / 0.8,
                           central_energy_value * 0.8 ** 2, central_energy_value / 0.8,
                           central_energy_value * 0.8 ** 2, central_energy_value * 0.8, central_energy_value / 0.8,
                           central_energy_value * 0.8, central_energy_value, central_energy_value / 0.8])

        config = build_swe_configuration(
            pitch_angle_bins=[45, 135],
            pitch_angle_delta=[45, 45],
            energy_bins=[central_energy_value],
            gyrophase_bins=[90, 270],
            gyrophase_bin_deltas=[90, 90]
        )

        rebinned_by_gyro = rebin_by_pitch_angle_and_gyrophase(psd, pitch_angle, gyrophase, energy, config)

        expected_gyro = np.array([
            [
                [100, 128],
                [27, 25]
            ]
        ])

        np.testing.assert_almost_equal(expected_gyro, rebinned_by_gyro)

    def test_rebin_by_pitch_angle_ignores_zero_measurements(self):
        flux = np.array([1000, 10, 32, 256, 0])
        pitch_angle = np.array([25, 60, 120, 170, 165])
        energy = np.array([10 * 0.8, 10 / 0.8, 10 * 0.9 * 0.9, 10 / 0.9, 10 / 0.9])

        config = build_swe_configuration(
            pitch_angle_bins=[45, 135],
            pitch_angle_delta=[45, 45],
            energy_bins=[10]
        )

        result = rebin_by_pitch_angle(flux, pitch_angle, energy, config)

        expected_result = np.array([
            [100, 128]
        ])
        np.testing.assert_almost_equal(result, expected_result)

    def test_rebin_by_pitch_angle_uses_energy_within_configured_percent_of_nominal(self):
        flux = np.array([9999, 50, 50, 9999])
        pitch_angle = np.array([25, 60, 120, 170])
        energy = np.array([10 * 0.69, 10 * 0.71, 10 * 1.49, 10 * 1.51])

        config = build_swe_configuration(
            pitch_angle_bins=[90],
            pitch_angle_delta=[90],
            energy_bins=[10],
            energy_bin_low_multiplier=0.7,
            energy_bin_high_multiplier=1.5,
        )
        result = rebin_by_pitch_angle(flux, pitch_angle, energy, config)

        expected_result = np.array([
            [50]
        ])
        np.testing.assert_almost_equal(result, expected_result)

    def test_rebin_by_pitch_angle_skips_bins_with_less_than_two_measurements(self):
        flux = np.array([9999, 50, 50, 9999])
        pitch_angle = np.array([91, 95, 120, 170])
        energy = np.array([10 * 0.59, 10 * 0.61, 10 * 1.39, 50 * 1.1])

        config = build_swe_configuration(
            pitch_angle_bins=[45, 135],
            pitch_angle_delta=[45, 45],
            energy_bins=[10, 50],
            energy_bin_low_multiplier=0.6,
            energy_bin_high_multiplier=1.4,
        )

        result = rebin_by_pitch_angle(flux, pitch_angle, energy, config)

        expected_result = np.array(
            [
                [np.nan, 50],
                [np.nan, np.nan]
            ]
        )
        np.testing.assert_almost_equal(result, expected_result)

    def test_rebin_by_pitch_angle_skips_bins_with_invalid_measurements(self):
        test_cases = [
            ('no energy is close enough', [5.9, 6, 8.2, 11.8, 12.2], np.nan),
            ('overall max value is in range and an energy is close enough below', [8, 8.21, 11.8, 12, 12.1], 50),
            ('overall max value is in range and an energy is close enough above', [8, 8.20, 11.79, 12, 12.1], 50),
            ('min and max are outside window and points on both side of nominal', [5.8, 5.9, 14.1, 9, 11], 50),
            ('two lowest mins and max are outside window and points only below', [5.8, 5.9, 14.1, 8, 9], np.nan),
            ('two lowest mins and max are outside window and points only above', [5.8, 5.9, 14.1, 11, 12], np.nan),
            ('second_lowest in window and an energy close enough', [5.8, 6.1, 14.1, 11, 12], 50),
            ('second_lowest in window and points on both sides', [5.8, 6.1, 14.1, 8, 12], 50),
            ('second_lowest in window but all above and not close', [5.8, 11.3, 14.1, 11.3, 12], np.nan),
            ('second_lowest in window but all below and not close', [5.8, 6.1, 14.1, 8, 8.7], np.nan),
        ]
        for case, energy, expected_output in test_cases:
            with self.subTest(case):
                config = build_swe_configuration(
                    pitch_angle_bins=[45],
                    pitch_angle_delta=[45],
                    energy_bins=[10],
                    energy_bin_low_multiplier=0.6,
                    energy_bin_high_multiplier=1.4,
                    high_energy_proximity_threshold=0.18,
                    low_energy_proximity_threshold=0.12
                )

                pitch_angle = np.array([30, 35, 40, 45, 50])
                psd = np.array([50, 50, 50, 50, 50])
                energy = np.array(energy)

                result = rebin_by_pitch_angle(psd, pitch_angle, energy, config)

                np.testing.assert_almost_equal(result, np.array([[expected_output]]))

    def test_rebin_full_size_data(self):
        rng = np.random.default_rng(202502201113)
        flux = rng.random((24, 30, 7)) * 1000
        pitch_angle = rng.random((24, 30, 7)) * 180
        energy = rng.random((24, 30, 7)) * 1000
        pitch_angle_bins = np.linspace(0, 180, 20, endpoint=False) + 4.5
        pitch_angle_deltas = np.repeat(4.5, 20)
        energy_bins = np.geomspace(2, 5000, 24)
        config = build_swe_configuration(pitch_angle_bins=pitch_angle_bins, pitch_angle_delta=pitch_angle_deltas,
                                         energy_bins=energy_bins)
        result = rebin_by_pitch_angle(flux, pitch_angle, energy, config)
        self.assertEqual((24, 20), result.shape)

    def test_calculate_energy(self):
        velocities = np.array([
            [400, 0, 0],
            [0, -25000, 0],
        ])
        expected_energies = [0.45485041, 1776.7594]
        result = calculate_energy_in_ev_from_velocity_in_km_per_second(velocities)
        np.testing.assert_allclose(result, expected_energies, rtol=1e-7)

    @patch('imap_l3_processing.swe.l3.science.pitch_calculations.rebin_by_pitch_angle_and_gyrophase')
    @patch('imap_l3_processing.swe.l3.science.pitch_calculations.calculate_gyrophase')
    @patch('imap_l3_processing.swe.l3.science.pitch_calculations.calculate_energy_in_ev_from_velocity_in_km_per_second')
    @patch('imap_l3_processing.swe.l3.science.pitch_calculations.rebin_by_pitch_angle')
    @patch('imap_l3_processing.swe.l3.science.pitch_calculations.calculate_pitch_angle')
    @patch('imap_l3_processing.swe.l3.science.pitch_calculations.calculate_velocity_in_sw_frame')
<<<<<<< HEAD
    @patch('imap_l3_processing.swe.l3.science.pitch_calculations.calculate_velocity_in_dsp_frame_km_s')
    def test_correct_and_rebin(self, mock_calculate_dsp_velocity, mock_calculate_velocity_in_sw_frame,
                               mock_calculate_pitch_angle, mock_rebin_by_pitch_angle, mock_calculate_energy,
                               mock_calculate_gyrophase, mock_rebin_by_pitch_angle_and_gyrophase):
        flux_data = Mock()
        corrected_energy = Mock()
        inst_el = Mock()
        inst_az = Mock()
=======
    def test_correct_and_rebin(self, mock_calculate_velocity_in_sw_frame,
                               mock_calculate_pitch_angle, mock_rebin_by_pitch_angle, mock_calculate_energy):

>>>>>>> f30fa9e2
        mag_vectors = np.array([
            [
                [1, 0, 0],
                [0, 1, 0],
            ],
            [
                [0, 0, 1],
                [1, 1, 1],
            ],
        ])

        flux_data = Mock()
        solar_wind_vector = Mock()
        configuration = Mock()
        result = correct_and_rebin(
            flux_or_psd=flux_data,
            solar_wind_vector=solar_wind_vector,
            dsp_velocities=sentinel.dsp_velocities,
            mag_vector=mag_vectors,
            config=configuration,
        )

        expected_mag_vectors_with_cem_axis = np.array([
            [
                [[1, 0, 0]],
                [[0, 1, 0]],
            ],
            [
                [[0, 0, 1]],
                [[1, 1, 1]],
            ],
        ])

        mock_calculate_velocity_in_sw_frame.assert_called_once_with(sentinel.dsp_velocities, solar_wind_vector)

        mock_calculate_pitch_angle.assert_called_once_with(mock_calculate_velocity_in_sw_frame.return_value,
                                                           NumpyArrayMatcher(expected_mag_vectors_with_cem_axis))
        mock_calculate_gyrophase.assert_called_once_with(mock_calculate_velocity_in_sw_frame.return_value,
                                                         NumpyArrayMatcher(expected_mag_vectors_with_cem_axis))

        mock_calculate_energy.assert_called_with(mock_calculate_velocity_in_sw_frame.return_value)
        mock_rebin_by_pitch_angle.assert_called_with(
            flux_data, mock_calculate_pitch_angle.return_value,
            mock_calculate_energy.return_value,
            configuration,
        )
        mock_rebin_by_pitch_angle_and_gyrophase.assert_called_with(
            flux_data,
            mock_calculate_pitch_angle.return_value,
            mock_calculate_gyrophase.return_value,
            mock_calculate_energy.return_value,
            configuration,
        )
        self.assertEqual((mock_rebin_by_pitch_angle.return_value, mock_rebin_by_pitch_angle_and_gyrophase.return_value),
                         result)

    def test_integrate_distribution_to_get_1d_spectrum(self):
        pitch_angle_bins = [30, 90]
        pitch_angle_deltas = [15, 15]
        configuration = build_swe_configuration(pitch_angle_bins=pitch_angle_bins,
                                                pitch_angle_delta=pitch_angle_deltas,
                                                in_vs_out_energy_index=1,
                                                )

        psd_by_pitch_angles = np.array([
            [10, 20],
            [5, 10],
            [7, 15],
        ])

        actual_integrated_spectrum = integrate_distribution_to_get_1d_spectrum(psd_by_pitch_angles, configuration)

        bin1_factor = ((0.5 * np.deg2rad(30)) / 2)
        bin2_factor = ((1 * np.deg2rad(30)) / 2)
        expected_integrated_spectrum = [
            10 * bin1_factor + 20 * bin2_factor,
            5 * bin1_factor + 10 * bin2_factor,
            7 * bin1_factor + 15 * bin2_factor
        ]
        np.testing.assert_allclose(actual_integrated_spectrum, expected_integrated_spectrum)

    def test_integrate_distribution_to_get_1d_spectrum_ignores_nan_values(self):
        pitch_angle_bins = [30, 90]
        pitch_angle_deltas = [15, 15]
        configuration = build_swe_configuration(pitch_angle_bins=pitch_angle_bins,
                                                pitch_angle_delta=pitch_angle_deltas,
                                                in_vs_out_energy_index=1,
                                                )

        psd_by_energy_and_pitch_angles = np.array([
            [10, np.nan],
            [5, 10],
            [np.nan, 15],
        ])

        actual_integrated_spectrum = integrate_distribution_to_get_1d_spectrum(psd_by_energy_and_pitch_angles,
                                                                               configuration)

        bin1_factor = ((0.5 * np.deg2rad(30)) / 2)
        bin2_factor = ((1 * np.deg2rad(30)) / 2)
        expected_integrated_spectrum = [
            10 * bin1_factor,
            5 * bin1_factor + 10 * bin2_factor,
            15 * bin2_factor
        ]
        np.testing.assert_allclose(actual_integrated_spectrum, expected_integrated_spectrum)

    def test_integrate_distribution_decides_inbound_and_outbound_based_on_config_energy_index(
            self):
        pitch_angle_bins = [10, 85.5, 94.5, 100]
        pitch_angle_deltas = [4.5, 4.5, 4.5, 4.5]

        psd_by_pitch_angles = np.array([
            [10, 20, 30, 40],
            [15, 20, 5, 10],
            [1, 2, 3, 4],
        ])

        bin1_factor = (np.sin(np.deg2rad(10)) * np.deg2rad(4.5 * 2))
        bin2_factor = (np.sin(np.deg2rad(85.5)) * np.deg2rad(4.5 * 2))
        bin3_factor = (np.sin(np.deg2rad(94.5)) * np.deg2rad(4.5 * 2))
        bin4_factor = (np.sin(np.deg2rad(100)) * np.deg2rad(4.5 * 2))

        expected_A_spectrum = [
            10 * bin1_factor + 20 * bin2_factor,
            15 * bin1_factor + 20 * bin2_factor,
            1 * bin1_factor + 2 * bin2_factor,
        ]
        expected_B_spectrum = [
            30 * bin3_factor + 40 * bin4_factor,
            5 * bin3_factor + 10 * bin4_factor,
            3 * bin3_factor + 4 * bin4_factor,
        ]

        cases = [
            (1, expected_B_spectrum, expected_A_spectrum),
            (2, expected_A_spectrum, expected_B_spectrum),
        ]
        for index, expected_in, expected_out in cases:
            with self.subTest(index):
                configuration = build_swe_configuration(pitch_angle_bins=pitch_angle_bins,
                                                        pitch_angle_delta=pitch_angle_deltas,
                                                        in_vs_out_energy_index=index)

                in_spectrum, out_spectrum = integrate_distribution_to_get_inbound_and_outbound_1d_spectrum(
                    psd_by_pitch_angles,
                    configuration)

                np.testing.assert_allclose(in_spectrum, expected_in)
                np.testing.assert_allclose(out_spectrum, expected_out)

    def test_integrate_distribution_to_get_inbound_and_outbound_ignores_fill(
            self):
        pitch_angle_bins = [10, 85.5, 94.5, 100]
        pitch_angle_deltas = [4.5, 4.5, 4.5, 4.5]

        psd_by_pitch_angles = np.array([
            [10, 20, 30, 40],
            [np.nan, 20, 5, 10],
            [1, 2, 3, np.nan],
        ])

        bin1_factor = (np.sin(np.deg2rad(10)) * np.deg2rad(4.5 * 2))
        bin2_factor = (np.sin(np.deg2rad(85.5)) * np.deg2rad(4.5 * 2))
        bin3_factor = (np.sin(np.deg2rad(94.5)) * np.deg2rad(4.5 * 2))
        bin4_factor = (np.sin(np.deg2rad(100)) * np.deg2rad(4.5 * 2))

        expected_A_spectrum = [
            10 * bin1_factor + 20 * bin2_factor,
            0 + 20 * bin2_factor,
            1 * bin1_factor + 2 * bin2_factor,
        ]
        expected_B_spectrum = [
            30 * bin3_factor + 40 * bin4_factor,
            5 * bin3_factor + 10 * bin4_factor,
            3 * bin3_factor + 0,
        ]

        configuration = build_swe_configuration(pitch_angle_bins=pitch_angle_bins,
                                                pitch_angle_delta=pitch_angle_deltas,
                                                in_vs_out_energy_index=0)

        in_spectrum, out_spectrum = integrate_distribution_to_get_inbound_and_outbound_1d_spectrum(
            psd_by_pitch_angles,
            configuration)

        np.testing.assert_allclose(in_spectrum, expected_A_spectrum)
        np.testing.assert_allclose(out_spectrum, expected_B_spectrum)

    @patch('imap_l3_processing.swe.l3.science.pitch_calculations.calculate_unit_vector')
    @patch('imap_l3_processing.swe.l3.science.pitch_calculations.calculate_pitch_angle')
    @patch('imap_l3_processing.swe.l3.science.pitch_calculations.calculate_gyrophase')
    @patch('imap_l3_processing.swe.l3.science.pitch_calculations.rebin_by_pitch_angle_and_gyrophase')
    def test_rebin_flux_by_pitch_angle(self, mock_rebin_by_pa_gyro, mock_calculate_gyrophases,
                                       mock_calculate_pitch_angles, mock_calculate_unit_vector):
        mag_vectors = np.array([
            [
                [1, 0, 0],
                [0, 1, 0],
            ],
            [
                [0, 0, 1],
                [1, 1, 1],
            ],
        ])
        expected_mag_vectors_with_cem_axis = np.array([
            [
                [[1, 0, 0]],
                [[0, 1, 0]],
            ],
            [
                [[0, 0, 1]],
                [[1, 1, 1]],
            ],
        ])
        intensity = sentinel.intensity
        intensity_delta_plus = sentinel.intensity_delta_minus
        intensity_delta_minus = sentinel.intensity_delta_minus

        mock_calculate_unit_vector.side_effect = [sentinel.normalized_dsp_velocities, mag_vectors]

        intensity_by_pitch_angle = rebin_flux_by_pitch_angle(intensity, intensity_delta_plus, intensity_delta_minus,
                                                             sentinel.dsp_velocities, sentinel.mag_vectors)
        mock_calculate_unit_vector.assert_has_calls([call(sentinel.dsp_velocities), call(sentinel.mag_vectors)])
        mock_calculate_pitch_angles.assert_called_once_with(sentinel.normalized_dsp_velocities,
                                                            NumpyArrayMatcher(expected_mag_vectors_with_cem_axis))
        mock_calculate_gyrophases.assert_called_once_with(sentinel.normalized_dsp_velocities,
                                                          NumpyArrayMatcher(expected_mag_vectors_with_cem_axis))
        mock_rebin_by_pa_gyro.assert_called_once_with(intensity, intensity_delta_plus,
                                                      intensity_delta_minus, mock_calculate_pitch_angles.return_value,
                                                      mock_calculate_gyrophases.return_value,
                                                      30, 7)
        self.assertEqual(mock_rebin_by_pa_gyro.return_value, intensity_by_pitch_angle)


if __name__ == '__main__':
    unittest.main()<|MERGE_RESOLUTION|>--- conflicted
+++ resolved
@@ -6,12 +6,7 @@
 from imap_l3_processing.swe.l3.science.pitch_calculations import piece_wise_model, find_breakpoints, \
     average_over_look_directions, calculate_velocity_in_dsp_frame_km_s, calculate_look_directions, rebin_by_pitch_angle, \
     correct_and_rebin, calculate_energy_in_ev_from_velocity_in_km_per_second, integrate_distribution_to_get_1d_spectrum, \
-<<<<<<< HEAD
-    integrate_distribution_to_get_inbound_and_outbound_1d_spectrum, try_curve_fit_until_valid, \
-    rebin_by_pitch_angle_and_gyrophase
-=======
     integrate_distribution_to_get_inbound_and_outbound_1d_spectrum, try_curve_fit_until_valid, rebin_flux_by_pitch_angle
->>>>>>> f30fa9e2
 from tests.test_helpers import build_swe_configuration, NumpyArrayMatcher
 
 
@@ -406,7 +401,7 @@
             gyrophase_bin_deltas=[90, 90]
         )
 
-        rebinned_by_gyro = rebin_by_pitch_angle_and_gyrophase(psd, pitch_angle, gyrophase, energy, config)
+        rebinned_by_gyro = rebin_by_pitch_angle_and_gyrophase(psd, pitch_angle, energy, config, gyrophase=None)
 
         expected_gyro = np.array([
             [
@@ -538,20 +533,10 @@
     @patch('imap_l3_processing.swe.l3.science.pitch_calculations.rebin_by_pitch_angle')
     @patch('imap_l3_processing.swe.l3.science.pitch_calculations.calculate_pitch_angle')
     @patch('imap_l3_processing.swe.l3.science.pitch_calculations.calculate_velocity_in_sw_frame')
-<<<<<<< HEAD
     @patch('imap_l3_processing.swe.l3.science.pitch_calculations.calculate_velocity_in_dsp_frame_km_s')
-    def test_correct_and_rebin(self, mock_calculate_dsp_velocity, mock_calculate_velocity_in_sw_frame,
-                               mock_calculate_pitch_angle, mock_rebin_by_pitch_angle, mock_calculate_energy,
-                               mock_calculate_gyrophase, mock_rebin_by_pitch_angle_and_gyrophase):
-        flux_data = Mock()
-        corrected_energy = Mock()
-        inst_el = Mock()
-        inst_az = Mock()
-=======
     def test_correct_and_rebin(self, mock_calculate_velocity_in_sw_frame,
-                               mock_calculate_pitch_angle, mock_rebin_by_pitch_angle, mock_calculate_energy):
-
->>>>>>> f30fa9e2
+                               mock_calculate_pitch_angle, mock_rebin_by_pitch_angle,  mock_calculate_energy, mock_calculate_gyrophase, mock_rebin_by_pitch_angle_and_gyrophase):
+
         mag_vectors = np.array([
             [
                 [1, 0, 0],
