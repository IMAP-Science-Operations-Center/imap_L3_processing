default_attrs: &default_timeseries
  FORMAT: F19.3
  DEPEND_0: epoch
  FILLVAL: -1.000000e+31
  VALIDMIN: 0
  VALIDMAX: 9223372036854775807
  UNITS: ' '

proton_sw_velocity:
  <<: *default_timeseries
  CATDESC: Proton Solar Wind Velocity
  FIELDNAM: proton_sw_velocity
  DELTA_MINUS_VAR: proton_sw_velocity_delta_minus
  DELTA_PLUS_VAR: proton_sw_velocity_delta_plus
  UNITS: km/s
  LABLAXIS: Velocity
  SCALETYP: linear
  VAR_TYPE: data
  DISPLAY_TYPE: time_series
  SCALEMIN: 0
  SCALEMAX: 1000

proton_sw_velocity_delta_minus:
  <<: *default_timeseries
  VAR_TYPE: support_data
  CATDESC: Proton Solar Wind Velocity Delta Minus
  FIELDNAM: proton_sw_velocity_delta_minus

proton_sw_velocity_delta_plus:
  <<: *default_timeseries
  VAR_TYPE: support_data
  CATDESC: Proton Solar Wind Velocity Delta Plus
  FIELDNAM: proton_sw_velocity_delta_plus

proton_sw_vdf:
  <<: *default_timeseries
  DEPEND_1: proton_sw_velocity
  CATDESC: Proton Solar Wind Combined VDF
  FIELDNAM: proton_sw_vdf
  DELTA_MINUS_VAR: proton_sw_vdf_delta
  DELTA_PLUS_VAR: proton_sw_vdf_delta
  LABLAXIS: F(v)
  SCALETYP: log
  VAR_TYPE: data
  DISPLAY_TYPE: spectrogram
  SCALEMIN: .000001
  SCALEMAX: 1000000
  UNITS: (gm/q)/(cm^2 s sr eV/q)

proton_sw_vdf_delta:
  <<: *default_timeseries
  DEPEND_1: proton_sw_velocity
  VAR_TYPE: support_data
  CATDESC: Proton Solar Wind Combined VDF Uncertainty
  FIELDNAM: proton_sw_vdf_delta
  UNITS: (gm/q)/(cm^2 s sr eV/q)

alpha_sw_velocity:
  <<: *default_timeseries
  CATDESC: Alpha Solar Wind Velocity
  FIELDNAM: alpha_sw_velocity
  DELTA_MINUS_VAR: alpha_sw_velocity_delta_minus
  DELTA_PLUS_VAR: alpha_sw_velocity_delta_plus
  UNITS: km/s
  LABLAXIS: Velocity
  SCALETYP: linear
  VAR_TYPE: data
  DISPLAY_TYPE: time_series
  SCALEMIN: 0
  SCALEMAX: 1000

alpha_sw_velocity_delta_minus:
  <<: *default_timeseries
  VAR_TYPE: support_data
  CATDESC: Alpha Solar Wind Velocity Delta Minus
  FIELDNAM: alpha_sw_velocity_delta_minus

alpha_sw_velocity_delta_plus:
  <<: *default_timeseries
  VAR_TYPE: support_data
  CATDESC: Alpha Solar Wind Velocity Delta Plus
  FIELDNAM: alpha_sw_velocity_delta_plus

alpha_sw_vdf:
  <<: *default_timeseries
  DEPEND_1: alpha_sw_velocity
  CATDESC: Alpha Solar Wind Combined VDF
  FIELDNAM: alpha_sw_vdf
  DELTA_MINUS_VAR: alpha_sw_vdf_delta
  DELTA_PLUS_VAR: alpha_sw_vdf_delta
  LABLAXIS: F(v)
  SCALETYP: log
  VAR_TYPE: data
  DISPLAY_TYPE: spectrogram
  SCALEMIN: .000001
  SCALEMAX: 1000000
  UNITS: (gm/q)/(cm^2 s sr eV/q)

alpha_sw_vdf_delta:
  <<: *default_timeseries
  DEPEND_1: alpha_sw_velocity
  VAR_TYPE: support_data
  CATDESC: Alpha Solar Wind Combined VDF Uncertainty
  FIELDNAM: alpha_sw_vdf_delta
  UNITS: (gm/q)/(cm^2 s sr eV/q)

pui_sw_velocity:
  <<: *default_timeseries
  CATDESC: Pickup Ion Solar Wind Velocity
  FIELDNAM: pui_sw_velocity
  DELTA_MINUS_VAR: pui_sw_velocity_delta_minus
  DELTA_PLUS_VAR: pui_sw_velocity_delta_plus
  UNITS: km/s
  LABLAXIS: Velocity
  SCALETYP: linear
  VAR_TYPE: data
  DISPLAY_TYPE: time_series
  SCALEMIN: 0
  SCALEMAX: 1000

pui_sw_velocity_delta_minus:
  <<: *default_timeseries
  VAR_TYPE: support_data
  CATDESC: Pickup Ion Solar Wind Velocity Delta Minus
  FIELDNAM: pui_sw_velocity_delta_minus

pui_sw_velocity_delta_plus:
  <<: *default_timeseries
  VAR_TYPE: support_data
  CATDESC: Pickup Ion Solar Wind Velocity Delta Plus
  FIELDNAM: pui_sw_velocity_delta_plus

pui_sw_vdf:
  <<: *default_timeseries
  DEPEND_1: pui_sw_velocity
  CATDESC: Pickup Ion Solar Wind Combined VDF
  FIELDNAM: pui_sw_vdf
  DELTA_MINUS_VAR: pui_sw_vdf_delta
  DELTA_PLUS_VAR: pui_sw_vdf_delta
  LABLAXIS: F(v)
  SCALETYP: log
  VAR_TYPE: data
  DISPLAY_TYPE: spectrogram
  SCALEMIN: .000001
  SCALEMAX: 1000000
  UNITS: (gm/q)/(cm^2 s sr eV/q)


pui_sw_vdf_delta:
  <<: *default_timeseries
  DEPEND_1: pui_sw_velocity
  VAR_TYPE: support_data
  CATDESC: Pickup Ion Solar Wind Combined VDF Uncertainty
  FIELDNAM: pui_sw_vdf_delta
  UNITS: (gm/q)/(cm^2 s sr eV/q)

combined_energy:
  <<: *default_timeseries
  CATDESC: Solar Wind Energy
  FIELDNAM: combined_energy
  DELTA_MINUS_VAR: combined_energy_delta_minus
  DELTA_PLUS_VAR: combined_energy_delta_plus
  UNITS: eV/q
  LABLAXIS: Energy
  SCALETYP: log
  VAR_TYPE: data
  DISPLAY_TYPE: time_series
  SCALEMIN: 0
  SCALEMAX: 1000

combined_energy_delta_minus:
  <<: *default_timeseries
  VAR_TYPE: support_data
  CATDESC: Solar Wind Energy Delta Minus
  FIELDNAM: combined_energy_delta_minus

combined_energy_delta_plus:
  <<: *default_timeseries
  VAR_TYPE: support_data
  CATDESC: Solar Wind Energy Delta Plus
  FIELDNAM: combined_energy_delta_plus

combined_differential_flux:
  <<: *default_timeseries
  DEPEND_1: combined_energy
  CATDESC: Combined Differential Flux
  FIELDNAM: combined_differential_flux
  DELTA_MINUS_VAR: combined_differential_flux_delta
  DELTA_PLUS_VAR: combined_differential_flux_delta
  LABLAXIS: Differential Flux
  SCALETYP: log
  VAR_TYPE: data
  DISPLAY_TYPE: spectrogram
  SCALEMIN: .000001
  SCALEMAX: 1000000
<<<<<<< HEAD
  UNITS: 'cm!E-2!N sr!E-1!N s!E-1!N eV!E-1!N'
=======
  UNITS: 'cm!E-2!N sr!E-1!N s!E-1!N eV/q!E-1!N'
>>>>>>> 4f5a7cc8


combined_differential_flux_delta:
  <<: *default_timeseries
  DEPEND_1: combined_energy
  VAR_TYPE: support_data
  CATDESC: Combined Differential Flux Uncertainty
  FIELDNAM: combined_differential_flux_delta
<<<<<<< HEAD
  UNITS: 'cm!E-2!N sr!E-1!N s!E-1!N eV!E-1!N'
=======
  UNITS: 'cm!E-2!N sr!E-1!N s!E-1!N eV/q!E-1!N'
>>>>>>> 4f5a7cc8

epoch:
  CATDESC: Time, number of nanoseconds since J2000 with leap seconds included
  FIELDNAM: epoch
  LABLAXIS: epoch
  UNITS: ns
  VAR_TYPE: support_data
  SCALETYP: linear
  MONOTON: INCREASE
  TIME_BASE: J2000
  TIME_SCALE: Terrestrial Time
  REFERENCE_POSITION: Rotating Earth Geoid
  DELTA_MINUS_VAR: epoch_delta
  DELTA_PLUS_VAR: epoch_delta
  FILLVAL: 9999-12-31T23:59:59.999999999
  VALIDMIN: 2010-01-01T00:00:00.000000000
  VALIDMAX: 2040-01-01T00:00:00.000000000
  FORMAT: " "

epoch_delta:
  CATDESC: epoch_DELTA
  DEPEND_0: epoch
  DISPLAY_TYPE: time_series
  FIELDNAM: epoch_delta
  FILLVAL: -9223372036854775808
  VALIDMIN: 0
  VALIDMAX: 86000000000000
  SCALEMIN: 0
  SCALEMAX: 86000000000000
  SCALETYP: linear
  UNITS: ns
  VAR_TYPE: support_data
  FORMAT: 19I<|MERGE_RESOLUTION|>--- conflicted
+++ resolved
@@ -193,11 +193,7 @@
   DISPLAY_TYPE: spectrogram
   SCALEMIN: .000001
   SCALEMAX: 1000000
-<<<<<<< HEAD
-  UNITS: 'cm!E-2!N sr!E-1!N s!E-1!N eV!E-1!N'
-=======
   UNITS: 'cm!E-2!N sr!E-1!N s!E-1!N eV/q!E-1!N'
->>>>>>> 4f5a7cc8
 
 
 combined_differential_flux_delta:
@@ -206,11 +202,7 @@
   VAR_TYPE: support_data
   CATDESC: Combined Differential Flux Uncertainty
   FIELDNAM: combined_differential_flux_delta
-<<<<<<< HEAD
-  UNITS: 'cm!E-2!N sr!E-1!N s!E-1!N eV!E-1!N'
-=======
   UNITS: 'cm!E-2!N sr!E-1!N s!E-1!N eV/q!E-1!N'
->>>>>>> 4f5a7cc8
 
 epoch:
   CATDESC: Time, number of nanoseconds since J2000 with leap seconds included
