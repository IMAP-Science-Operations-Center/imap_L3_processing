--- conflicted
+++ resolved
@@ -23,13 +23,8 @@
   <<: *default_timeseries
   VAR_TYPE: support_data
   CATDESC: Proton Solar Wind Speed Uncertainty
-<<<<<<< HEAD
   FIELDNAM: Proton_Solar_Wind_Speed_Uncertainty
-  UNITS: m/s
-=======
-  FIELDNAME: Proton_Solar_Wind_Speed_Uncertainty
   UNITS: km/s
->>>>>>> 19bbb782
 
 alpha_sw_speed:
   <<: *default_timeseries
@@ -47,13 +42,8 @@
   <<: *default_timeseries
   VAR_TYPE: support_data
   CATDESC: Alpha Solar Wind Speed Uncertainty
-<<<<<<< HEAD
   FIELDNAM: Alpha_Solar_Wind_Speed_Uncertainty
-  UNITS: m/s
-=======
-  FIELDNAME: Alpha_Solar_Wind_Speed_Uncertainty
   UNITS: km/s
->>>>>>> 19bbb782
 
 epoch:
   CATDESC: Time, number of nanoseconds since J2000 with leap seconds included
