from dataclasses import dataclass
from datetime import datetime
from typing import Self

import numpy as np
from spacepy import pycdf

from imap_l3_processing.constants import CARRINGTON_ROTATION_IN_NANOSECONDS
from imap_l3_processing.models import DataProduct, DataProductVariable, UpstreamDataDependency

from astropy.time import Time


@dataclass
class CRToProcess:
    l3a_paths: list[str]
<<<<<<< HEAD
    cr_start_date: Time
    cr_end_date: Time
=======
    cr_start_date: str
>>>>>>> 5fa59718
    cr_rotation_number: int


@dataclass
class GlowsL3BIonizationRate(DataProduct):
    epoch: np.ndarray[datetime]
    epoch_delta: np.ndarray[float]
    cr: np.ndarray[float]
    uv_anisotropy_factor: np.ndarray[float]
    lat_grid: np.ndarray[float]
    lat_grid_delta: np.ndarray[float]
    sum_rate: np.ndarray[float]
    ph_rate: np.ndarray[float]
    cx_rate: np.ndarray[float]
    sum_uncert: np.ndarray[float]
    ph_uncert: np.ndarray[float]
    cx_uncert: np.ndarray[float]
    lat_grid_label: list[str]

    def to_data_product_variables(self) -> list[DataProductVariable]:
        return [DataProductVariable("epoch", self.epoch),
                DataProductVariable("epoch_delta", self.epoch_delta),
                DataProductVariable("cr", self.cr),
                DataProductVariable("uv_anisotropy_factor", self.uv_anisotropy_factor),
                DataProductVariable("lat_grid", self.lat_grid),
                DataProductVariable("lat_grid_delta", self.lat_grid_delta),
                DataProductVariable("sum_rate", self.sum_rate),
                DataProductVariable("ph_rate", self.ph_rate),
                DataProductVariable("cx_rate", self.cx_rate),
                DataProductVariable("sum_uncert", self.sum_uncert),
                DataProductVariable("ph_uncert", self.ph_uncert),
                DataProductVariable("cx_uncert", self.cx_uncert),
                DataProductVariable("lat_grid_label", self.lat_grid_label)]

    @classmethod
    def from_instrument_team_dictionary(cls, model: dict, input_metadata: UpstreamDataDependency) -> Self:
        latitude_grid = model["ion_rate_profile"]["lat_grid"]
        return cls(
            input_metadata=input_metadata,
            epoch=np.array([datetime.fromisoformat(model["date"])]),
            epoch_delta=np.array([CARRINGTON_ROTATION_IN_NANOSECONDS / 2]),
            cr=np.array([model["CR"]]),
            uv_anisotropy_factor=np.array([model["uv_anisotropy_factor"]]),
            lat_grid=np.array(latitude_grid),
            lat_grid_delta=np.zeros(len(latitude_grid)),
            sum_rate=np.array([model["ion_rate_profile"]["sum_rate"]]),
            ph_rate=np.array([model["ion_rate_profile"]["ph_rate"]]),
            cx_rate=np.array([model["ion_rate_profile"]["cx_rate"]]),
            sum_uncert=np.array([model["ion_rate_profile"]["sum_uncert"]]),
            ph_uncert=np.array([model["ion_rate_profile"]["ph_uncert"]]),
            cx_uncert=np.array([model["ion_rate_profile"]["cx_uncert"]]),
            lat_grid_label=[f"{x}°" for x in latitude_grid],
        )


@dataclass
class GlowsL3CSolarWind(DataProduct):
    epoch: np.ndarray[datetime]
    epoch_delta: np.ndarray[float]
    cr: np.ndarray[float]
    lat_grid: np.ndarray[float]
    lat_grid_delta: np.ndarray[float]
    lat_grid_label: list[str]
    plasma_speed_ecliptic: np.ndarray[float]
    proton_density_ecliptic: np.ndarray[float]
    alpha_abundance_ecliptic: np.ndarray[float]
    plasma_speed_profile: np.ndarray[float]
    proton_density_profile: np.ndarray[float]

    def to_data_product_variables(self) -> list[DataProductVariable]:
        return [
            DataProductVariable("epoch", self.epoch, cdf_data_type=pycdf.const.CDF_TIME_TT2000),
            DataProductVariable("epoch_delta", self.epoch_delta, cdf_data_type=pycdf.const.CDF_INT8),
            DataProductVariable("cr", self.cr, cdf_data_type=pycdf.const.CDF_INT2),
            DataProductVariable("lat_grid", self.lat_grid, cdf_data_type=pycdf.const.CDF_FLOAT, record_varying=False),
            DataProductVariable("lat_grid_delta", self.lat_grid_delta, cdf_data_type=pycdf.const.CDF_FLOAT,
                                record_varying=False),
            DataProductVariable("lat_grid_label", self.lat_grid_label, cdf_data_type=pycdf.const.CDF_CHAR,
                                record_varying=False),
            DataProductVariable("plasma_speed_ecliptic", self.plasma_speed_ecliptic,
                                cdf_data_type=pycdf.const.CDF_FLOAT),
            DataProductVariable("proton_density_ecliptic", self.proton_density_ecliptic,
                                cdf_data_type=pycdf.const.CDF_FLOAT),
            DataProductVariable("alpha_abundance_ecliptic", self.alpha_abundance_ecliptic,
                                cdf_data_type=pycdf.const.CDF_FLOAT),
            DataProductVariable("plasma_speed_profile", self.plasma_speed_profile, cdf_data_type=pycdf.const.CDF_FLOAT),
            DataProductVariable("proton_density_profile", self.proton_density_profile,
                                cdf_data_type=pycdf.const.CDF_FLOAT),
        ]

    @classmethod
    def from_instrument_team_dictionary(cls, model: dict, input_metadata: UpstreamDataDependency) -> Self:
        latitude_grid = model["solar_wind_profile"]["lat_grid"]
        return cls(
            input_metadata=input_metadata,
            epoch=np.array([datetime.fromisoformat(model['date'])]),
            epoch_delta=np.array([CARRINGTON_ROTATION_IN_NANOSECONDS / 2]),
            cr=np.array([model['CR']]),
            lat_grid=np.array(latitude_grid),
            lat_grid_delta=np.zeros(len(latitude_grid)),
            lat_grid_label=[f"{x}°" for x in latitude_grid],
            plasma_speed_ecliptic=np.array([model["solar_wind_ecliptic"]['plasma_speed']]),
            proton_density_ecliptic=np.array([model["solar_wind_ecliptic"]['proton_density']]),
            alpha_abundance_ecliptic=np.array([model["solar_wind_ecliptic"]['alpha_abundance']]),
            plasma_speed_profile=np.array([model["solar_wind_profile"]['plasma_speed']]),
            proton_density_profile=np.array([model["solar_wind_profile"]['proton_density']]),
        )<|MERGE_RESOLUTION|>--- conflicted
+++ resolved
@@ -3,23 +3,18 @@
 from typing import Self
 
 import numpy as np
+from astropy.time import Time
 from spacepy import pycdf
 
 from imap_l3_processing.constants import CARRINGTON_ROTATION_IN_NANOSECONDS
 from imap_l3_processing.models import DataProduct, DataProductVariable, UpstreamDataDependency
 
-from astropy.time import Time
-
 
 @dataclass
 class CRToProcess:
     l3a_paths: list[str]
-<<<<<<< HEAD
     cr_start_date: Time
     cr_end_date: Time
-=======
-    cr_start_date: str
->>>>>>> 5fa59718
     cr_rotation_number: int
 
 
