--- conflicted
+++ resolved
@@ -28,15 +28,11 @@
         elif self.input_metadata.data_level == "l3b":
             zip_files = GlowsInitializer.validate_and_initialize(self.input_metadata.version)
             for zip_file in zip_files:
-<<<<<<< HEAD
+                imap_data_access.upload(zip_file)
                 dependencies = GlowsL3BCDependencies.fetch_dependencies(zip_file)
                 l3b_data = self.process_l3bc(dependencies)
                 l3b_cdf = save_data(l3b_data)
                 imap_data_access.upload(l3b_cdf)
-=======
-                imap_data_access.upload(zip_file)
-                save_data(None)
->>>>>>> 515f7595
 
     def process_l3a(self, dependencies: GlowsL3ADependencies) -> GlowsL3LightCurve:
         data = dependencies.data
