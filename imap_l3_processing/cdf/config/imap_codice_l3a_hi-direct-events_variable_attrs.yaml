primary_data_variable: &primary_data_variable
  VAR_TYPE: data
  VARIABLE_PURPOSE: primary var, summary
  DEPEND_0: epoch
  RECORD_VARYING: RV
  DISPLAY_TYPE: time_series

support_data: &support_data
  VAR_TYPE: support_data
  DISPLAY_TYPE: no_plot
  RECORD_VARYING: NRV

float_data: &float_data
  DATA_TYPE: CDF_FLOAT
  FORMAT: F15.3
  VALIDMIN: 0
  VALIDMAX: 10000000000
  FILLVAL: -1.000000E+31

per_priority: &per_priority
  DEPEND_0: epoch
  DEPEND_1: priority_index
  SCALETYP: linear
  LABL_PTR_1: priority_index_label
  DISPLAY_TYPE: spectrogram

per_priority_data: &per_priority_data
  <<: *primary_data_variable
  <<: *per_priority

per_event: &per_event
  <<: *per_priority
  DEPEND_2: event_index
  LABL_PTR_2: event_index_label

per_event_data: &per_event_data
  <<: *per_event
  <<: *primary_data_variable

epoch:
  NAME: epoch
  CATDESC: Time, number of nanoseconds since J2000 with leap seconds included
  VAR_TYPE: support_data
  DISPLAY_TYPE: no_plot
  DATA_TYPE: CDF_TIME_TT2000
  FIELDNAM: Epoch
  RECORD_VARYING: RV
  LABLAXIS: epoch
  UNITS: ns
  VALIDMIN: 2010-01-01T00:00:00.000000000
  VALIDMAX: 2099-12-31T00:00:00.000000000
  FILLVAL: 9999-12-31T23:59:59.999999999
  SCALETYP: linear
  TIME_BASE: J2000
  TIME_SCALE: TT
  DELTA_PLUS_VAR: epoch_delta
  DELTA_MINUS_VAR: epoch_delta
  MONOTON: INCREASE
  REFERENCE_POSITION: Rotating Earth Geoid
  SI_CONVERSION: 1e-9>seconds

epoch_delta:
  NAME: epoch_delta
  VAR_TYPE: support_data
  DISPLAY_TYPE: no_plot
  RECORD_VARYING: RV
  DEPEND_0: epoch
  CATDESC: epoch_DELTA
  FIELDNAM: epoch_delta
  DATA_TYPE: CDF_INT8
  FORMAT: I19
  UNITS: ns
  VALIDMIN: 0
  VALIDMAX: 86000000000000
  FILLVAL: -9223372036854775808
  SCALETYP: linear
  SCALEMIN: 0
  SCALEMAX: 86000000000000
  SI_CONVERSION: 1e-9>seconds

data_quality:
  <<: *per_priority_data
  NAME: data_quality
  CATDESC: Data quality flags
  FIELDNAM: Data Quality Flags
  LABLAXIS: Quality flag
  UNITS: " "
  DATA_TYPE: CDF_UINT1
  FORMAT: I1
  VALIDMIN: 0
  VALIDMAX: 1
  FILLVAL: 255

num_events:
  <<: *per_priority_data
  NAME: num_events
  CATDESC: Number of events
  FIELDNAM: Number of events
  LABLAXIS: Num. events
  DATA_TYPE: CDF_UINT2
  FORMAT: I5
  UNITS: " "
  VALIDMIN: 0
  VALIDMAX: 10000
  FILLVAL: 65535

multi_flag:
  <<: *per_event_data
  NAME: multi_flag
  CATDESC: Multi flag
  FIELDNAM: Multi Flag
  LABLAXIS: Multi flag
  UNITS: " "
  DATA_TYPE: CDF_UINT1
  VALIDMIN: 0
  VALIDMAX: 1
  FILLVAL: 255
  FORMAT: I1

ssd_energy:
  <<: *per_event_data
  <<: *float_data
  NAME: ssd_energy
  CATDESC: SSD energy
  FIELDNAM: SSD Energy
  LABLAXIS: SSD energy
  UNITS: MeV
  SCALEMIN: 1.0e-2
<<<<<<< HEAD
  SCALEMAX: 1.0e2
=======
  SCALEMAX: 1.0e+2
>>>>>>> 65a259c1


ssd_id:
  <<: *per_event_data
  NAME: ssd_id
  CATDESC: Elevation angle of event in despun pointing set frame
  FIELDNAM: Elevation angle
  LABLAXIS: Elevation angle
  UNITS: " "
  DATA_TYPE: CDF_UINT1
  FILLVAL: 255
  VALIDMIN: 0
  VALIDMAX: 32
  FORMAT: I2

spin_angle:
  <<: *per_event_data
  <<: *float_data
  NAME: spin_angle
  CATDESC: Spin angle when event was observed in despun pointing set frame
  FIELDNAM: Spin angle
  LABLAXIS: Spin angle
  UNITS: degrees
  VALIDMIN: 0.0
  VALIDMAX: 360.0

spin_number:
  <<: *per_event_data
  NAME: spin_number
  CATDESC: Spin number
  FIELDNAM: Spin Number
  LABLAXIS: Spin number
  UNITS: " "
  DATA_TYPE: CDF_UINT1
  FILLVAL: 255
  VALIDMIN: 0
  VALIDMAX: 32
  FORMAT: I2

tof:
  <<: *per_event_data
  <<: *float_data
  NAME: tof
  CATDESC: Time of Flight of Event
  FIELDNAM: Event Time of Flight
  LABLAXIS: TOF
  UNITS: ns
<<<<<<< HEAD
  SCALEMIN: 1
  SCALEMAX: 1.0e3
=======
  SCALEMIN: 1.0e+0
  SCALEMAX: 1.0e+3
>>>>>>> 65a259c1


type:
  <<: *per_event_data
  NAME: type
  CATDESC: PHA Type
  FIELDNAM: PHA Type
  LABLAXIS: PHA Type
  UNITS: " "
  DATA_TYPE: CDF_UINT1
  FILLVAL: 255
  VALIDMIN: 0
  VALIDMAX: 3
  FORMAT: I1

energy_per_nuc:
  <<: *per_event_data
  <<: *float_data
  NAME: energy_per_nuc
  CATDESC: Energy per nuc
  FIELDNAM: Energy per nuc
  LABLAXIS: Energy per nuc
  UNITS: MeV/nuc

estimated_mass:
  <<: *per_event_data
  <<: *float_data
  NAME: estimated_mass
  CATDESC: Estimated mass
  FIELDNAM: Estimated Mass
  LABLAXIS: Mass Estimate
  UNITS: amu
  SCALEMIN: 1.0e-1
<<<<<<< HEAD
  SCALEMAX: 1.0e2
=======
  SCALEMAX: 1.0e+2
>>>>>>> 65a259c1

event_index:
  <<: *support_data
  NAME: event_index
  CATDESC: Event bin index
  FIELDNAM: Event Index
  LABLAXIS: Event
  DATA_TYPE: CDF_UINT2
  VALIDMIN: 0
  VALIDMAX: 10000
  FILLVAL: 65535
  SCALETYP: linear
  UNITS: " "
  FORMAT: I5

priority_index:
  <<: *support_data
  NAME: priority_index
  CATDESC: Priority bin index
  FIELDNAM: Priority index
  LABLAXIS: Priority num.
  DATA_TYPE: CDF_UINT1
  UNITS: " "
  VALIDMIN: 0
  VALIDMAX: 7
  FILLVAL: 255
  SCALETYP: linear
  FORMAT: I3

priority_index_label:
  NAME: priority_index_label
  CATDESC: Label for priority index
  FIELDNAM: Priority index label
  DATA_TYPE: CDF_CHAR
  FORMAT: a20
  VAR_TYPE: metadata
  FILLVAL: ' '

event_index_label:
  NAME: event_index_label
  CATDESC: Label for event index
  FIELDNAM: Event index label
  DATA_TYPE: CDF_CHAR
  FORMAT: a20
  VAR_TYPE: metadata
  FILLVAL: ' '<|MERGE_RESOLUTION|>--- conflicted
+++ resolved
@@ -126,11 +126,7 @@
   LABLAXIS: SSD energy
   UNITS: MeV
   SCALEMIN: 1.0e-2
-<<<<<<< HEAD
-  SCALEMAX: 1.0e2
-=======
   SCALEMAX: 1.0e+2
->>>>>>> 65a259c1
 
 
 ssd_id:
@@ -178,13 +174,8 @@
   FIELDNAM: Event Time of Flight
   LABLAXIS: TOF
   UNITS: ns
-<<<<<<< HEAD
-  SCALEMIN: 1
-  SCALEMAX: 1.0e3
-=======
   SCALEMIN: 1.0e+0
   SCALEMAX: 1.0e+3
->>>>>>> 65a259c1
 
 
 type:
@@ -218,11 +209,7 @@
   LABLAXIS: Mass Estimate
   UNITS: amu
   SCALEMIN: 1.0e-1
-<<<<<<< HEAD
-  SCALEMAX: 1.0e2
-=======
   SCALEMAX: 1.0e+2
->>>>>>> 65a259c1
 
 event_index:
   <<: *support_data
